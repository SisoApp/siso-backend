--- conflicted
+++ resolved
@@ -61,15 +61,10 @@
 	testRuntimeOnly 'org.junit.platform:junit-platform-launcher'
     implementation 'org.springdoc:springdoc-openapi-starter-webmvc-ui:2.7.0'
 
-<<<<<<< HEAD
-    //FCM(파이어베이스)
-    implementation 'com.google.firebase:firebase-admin:9.3.0' // FCM
-=======
 
 
     //websocket
     implementation 'org.springframework.boot:spring-boot-starter-websocket'
->>>>>>> 3317ec3e
 }
 
 tasks.named('test') {
