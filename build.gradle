--- conflicted
+++ resolved
@@ -31,12 +31,6 @@
 	implementation 'org.springframework.boot:spring-boot-starter-validation' // Jakarta Validation 지원
 	implementation 'org.springframework.boot:spring-boot-starter-web'
 	implementation 'org.thymeleaf.extras:thymeleaf-extras-springsecurity6'
-<<<<<<< HEAD
-
-	// 오디오 파일
-	implementation 'com.mpatric:mp3agic:0.9.1' // MP3 파일 메타데이터 추출용
-	implementation 'org.gagravarr:vorbis-java-core:0.8' // OGG 파일 지원용
-	implementation 'ws.schild:jave-all-deps:3.3.1' // 모든 오디오 형식 지원 (FFmpeg 기반)
 
 	// jwt
 	implementation group: 'io.jsonwebtoken', name: 'jjwt-api', version: '0.11.2'
@@ -46,11 +40,11 @@
 	// swagger
 	implementation 'org.springdoc:springdoc-openapi-starter-webmvc-ui:2.5.0'
 
-=======
+	// 오디오 파일
 	implementation 'com.mpatric:mp3agic:0.9.1' // MP3 파일 메타데이터 추출용
 	implementation 'org.gagravarr:vorbis-java-core:0.8' // OGG 파일 지원용
 	implementation 'ws.schild:jave-all-deps:3.3.1' // 모든 오디오 형식 지원 (FFmpeg 기반)
->>>>>>> ad205bf5
+
 	compileOnly 'org.projectlombok:lombok'
 	developmentOnly 'org.springframework.boot:spring-boot-devtools'
 	runtimeOnly 'com.mysql:mysql-connector-j'
