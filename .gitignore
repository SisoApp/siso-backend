--- conflicted
+++ resolved
@@ -44,12 +44,9 @@
 *.log
 # 민감한 설정 파일들
 src/main/resources/application-secret.yml
-<<<<<<< HEAD
 
 # SSL certificate
 keystore.p12
-=======
 .env
 .env.*
-*.pem
->>>>>>> 35981628
+*.pem