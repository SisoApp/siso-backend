--- conflicted
+++ resolved
@@ -52,10 +52,5 @@
 .env
 .env.*
 *.pem
-<<<<<<< HEAD
 .json
-*.json
-=======
-*.json
-.json
->>>>>>> 7378bfb4
+*.json