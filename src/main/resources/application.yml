--- conflicted
+++ resolved
@@ -22,33 +22,7 @@
     multipart:
       max-file-size: 50MB
       max-request-size: 50MB
-<<<<<<< HEAD
-#  security:
-#    oauth2:
-#      client:
-#        registration:
-#          kakao:
-#            client-id: 96171e749ecdb7417189ae5b534534d0
-#            redirect-uri: kakao3516daa6638e77a8a06381dac080eeac://oauth
-##            client-secret: 5UVKaRfusNYJYu2H6XLT3uKMmY4Vz5Xo
-#            #            client-secret: SxbyHAZwvwWi0pZjpZQmM0O5C5XEXjcB
-#            scope: phone_number,account_email
-#            client-name: Kakao
-#            authorization-grant-type: authorization_code
-#            provider: kakao
-#            #            https://kauth.kakao.com/oauth/authorize?response_type=code&client_id=bacd247c935658de63e92542078bc4f4&redirect_uri=http://siso.com/kakao
-#        provider:
-#          kakao:
-#            user-name-attribute: kakao_account
-#            authorization-uri: https://kauth.kakao.com/oauth/authorize
-#            token-uri: https://kauth.kakao.com/oauth/token
-#            user-info-uri: https://kapi.kakao.com/v2/user/me
-
-kakao:
-  client-id: 96171e749ecdb7417189ae5b534534d0
-#  client-id:bacd247c935658de63e92542078bc4f4
-  redirect-uri: kakao3516daa6638e77a8a06381dac080eeac://oauth
-=======
+      
   security:
     oauth2:
       client:
@@ -70,7 +44,6 @@
 kakao:
   client-id: ${KAKAO_CLIENT_ID}
   redirect-uri: ${KAKAO_REDIRECT_URI}
->>>>>>> e33ef33f
   scope: phone_number,account_email
 
 # ===== 음성 샘플 관련 설정 =====
