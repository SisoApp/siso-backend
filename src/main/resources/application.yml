--- conflicted
+++ resolved
@@ -14,12 +14,8 @@
     open-in-view: false
     show-sql: true
     hibernate:
-<<<<<<< HEAD
-      ddl-auto: update # 테스트용으로 임시 변경 - 로그인일때 가능하면 update로 되돌리기
-=======
       ddl-auto: update     # 개발용
 
->>>>>>> 35981628
   servlet:
     multipart:
       max-file-size: 50MB
