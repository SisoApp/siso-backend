--- conflicted
+++ resolved
@@ -1,24 +1,4 @@
 spring:
-<<<<<<< HEAD
-  profiles:
-    active: local
-
-  jpa:
-    open-in-view: false
-  servlet:
-    multipart:
-      max-file-size: 50MB
-      max-request-size: 50MB
-    security:
-      oauth2:
-        client:
-          provider:
-            kakao:
-              user-name-attribute: kakao_account
-              authorization-uri: https://kauth.kakao.com/oauth/authorize
-              token-uri: https://kauth.kakao.com/oauth/token
-              user-info-uri: https://kapi.kakao.com/v2/user/me
-=======
   config:
     import: application-local.yml
 
@@ -35,7 +15,6 @@
 server:
   address: 0.0.0.0
   port: 8080
->>>>>>> cb6ba4b8
 
 management:
   endpoints:
@@ -47,17 +26,4 @@
     health:
       probes:
         enabled: true
-<<<<<<< HEAD
-      show-details: never
-
-# Swagger(SpringDoc) - 꼭 최상단 레벨에 위치해야 함 (기존 dev yml에서 들여쓰기 깨져 있었음)
-springdoc:
-  api-docs:
-    enabled: true
-  swagger-ui:
-    path: /swagger-ui
-    operationsSorter: method
-    tagsSorter: alpha
-=======
-      show-details: never
->>>>>>> cb6ba4b8
+      show-details: never