spring:
<<<<<<< HEAD
#  config:
#    activate:
#      on-profile: dev
# dev에서는 'config: activate: on-profile: dev' 살리기

=======
>>>>>>> 90232dbf
  datasource:
    url: ${DB_URL:jdbc:mysql://localhost:3306/siso?useSSL=false&serverTimezone=Asia/Seoul&allowPublicKeyRetrieval=true}
    username: ${DB_USERNAME:root}
    password: ${DB_PASSWORD:1234}
    # driver-class-name 생략 가능 (URL로 자동 탐지)

  jpa:
    database-platform: org.hibernate.dialect.MySQLDialect
    show-sql: true
    hibernate:
      ddl-auto: update

  security:
    oauth2:
      client:
        provider:
          kakao:
            authorization-uri: https://kauth.kakao.com/oauth/authorize
            token-uri: https://kauth.kakao.com/oauth/token
            user-info-uri: https://kapi.kakao.com/v2/user/me
            user-name-attribute: id
        registration:
          kakao:
            client-id: ${KAKAO_CLIENT_ID:dummy}
            client-secret: ${KAKAO_CLIENT_SECRET:dummy}
            client-authentication-method: client_secret_post
            authorization-grant-type: authorization_code
            redirect-uri: "{baseUrl}/login/oauth2/code/kakao"
            scope:
              - profile_nickname
              - account_email
            client-name: Kakao
            provider: kakao

kakao:
  client-id: ${KAKAO_CLIENT_ID:96171e749ecdb7417189ae5b534534d0}
  redirect-uri: ${KAKAO_REDIRECT_URI:http://localhost:8080/api/auth/kakao/callback}

app:
  voice-sample:
    upload-dir: ${VOICE_UPLOAD_DIR:./uploads/voice-samples}
    base-url: ${VOICE_BASE_URL:http://localhost:8080/static/voice-samples}
  image:
    upload-dir: ${IMAGE_UPLOAD_DIR:./uploads/images}
    base-url: ${IMAGE_BASE_URL:http://localhost:8080/static/images}<|MERGE_RESOLUTION|>--- conflicted
+++ resolved
@@ -1,12 +1,9 @@
 spring:
-<<<<<<< HEAD
 #  config:
 #    activate:
 #      on-profile: dev
 # dev에서는 'config: activate: on-profile: dev' 살리기
 
-=======
->>>>>>> 90232dbf
   datasource:
     url: ${DB_URL:jdbc:mysql://localhost:3306/siso?useSSL=false&serverTimezone=Asia/Seoul&allowPublicKeyRetrieval=true}
     username: ${DB_USERNAME:root}
