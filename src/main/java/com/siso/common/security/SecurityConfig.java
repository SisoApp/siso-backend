package com.siso.common.security;

import com.fasterxml.jackson.databind.ObjectMapper;
import com.siso.user.infrastructure.jwt.*;
import lombok.RequiredArgsConstructor;
import org.springframework.context.annotation.Bean;
import org.springframework.context.annotation.Configuration;
import org.springframework.security.authentication.AuthenticationManager;
import org.springframework.security.config.annotation.authentication.builders.AuthenticationManagerBuilder;
import org.springframework.security.config.annotation.web.builders.HttpSecurity;
import org.springframework.security.config.annotation.web.configuration.EnableWebSecurity;
import org.springframework.security.config.annotation.web.configurers.AbstractHttpConfigurer;
import org.springframework.security.config.annotation.web.configuration.WebSecurityCustomizer;
import org.springframework.security.config.http.SessionCreationPolicy;
import org.springframework.security.web.SecurityFilterChain;
import org.springframework.security.web.authentication.UsernamePasswordAuthenticationFilter;

@Configuration
@EnableWebSecurity
@RequiredArgsConstructor
public class SecurityConfig {
    private final CustomAuthenticationEntryPoint customAuthenticationEntryPoint;
    private final JwtRequestFilter jwtRequestFilter;
    private final RefreshTokenAuthenticationProvider refreshTokenAuthenticationProvider;
    private final JwtTokenUtil jwtTokenUtil;
    private final ObjectMapper objectMapper;
    private final TokenService tokenService;

    // 1) 보안체인 자체를 타지 않게 완전 제외할 경로 (정적/문서/헬스체크)
    @Bean
    public WebSecurityCustomizer webSecurityCustomizer() {
        return web -> web.ignoring().requestMatchers(
                "/actuator/**",
                "/swagger-ui/**",
                "/v3/api-docs/**"
        );
    }

    @Bean
    public SecurityFilterChain filterChain(HttpSecurity http) throws Exception {
        http
                .csrf(AbstractHttpConfigurer::disable)
                .headers(h -> h.frameOptions(f -> f.disable()))
                .sessionManagement(s -> s.sessionCreationPolicy(SessionCreationPolicy.STATELESS))
                .authorizeHttpRequests(auth -> auth
                                .requestMatchers(
                                        "/",                 // 루트
                                        "/oauth2/**",
                                        "/login/oauth2/**",
                                        "/api/auth/**",    // 로그인/리프레시 등
                                        "/api/users/**",
                                        "/api/calls/**",
                                        "/api/images/**",
                                        "/api/reports/**",
                                        "/api/profiles/**",
                                        "/api/filter/**",
                                        "/api/fcm/**",
                                        "/api/voice-samples/**",
                                        "/api/call-reviews/**",
                                        "/api/notifications/**",
                                        "/api/chats/**",
<<<<<<< HEAD
                                        "/ws-stomp/**",  // STOMP endpoint 허용
                                        "/topic/**",     // 구독 대상 허용 (필요시)
                                        "/user/queue/**" // 1:1 개인 메시지
=======
                                        "/api/test/**",    // 테스트용 API 허용 (인증 없음)
                                        "/ws-stomp/**", // STOMP endpoint 허용
                                        "/topic/**",    // 구독 대상 허용 (필요시)
                                        "/queue/**"
>>>>>>> 4ab02347
                                ).permitAll()
                                .anyRequest().authenticated()
                )
                .exceptionHandling(ex -> ex.authenticationEntryPoint(customAuthenticationEntryPoint));

        // 2) RefreshToken 필터 (Bean 재사용) → Username/Password 이전에
        http.addFilterBefore(
                refreshTokenAuthenticationFilter(authenticationManager(http), jwtTokenUtil, objectMapper),
                UsernamePasswordAuthenticationFilter.class
        );

        // 3) JWT 필터
        http.addFilterBefore(jwtRequestFilter, UsernamePasswordAuthenticationFilter.class);

        return http.build();
    }

    @Bean
    public AuthenticationManager authenticationManager(HttpSecurity http) throws Exception {
        AuthenticationManagerBuilder builder = http.getSharedObject(AuthenticationManagerBuilder.class);
        builder.authenticationProvider(refreshTokenAuthenticationProvider);
        return builder.build();
    }

    @Bean
    public RefreshTokenAuthenticationFilter refreshTokenAuthenticationFilter(
            AuthenticationManager authenticationManager,
            JwtTokenUtil jwtTokenUtil,
            ObjectMapper objectMapper
    ) {
        // 토큰서비스는 생성자에 이미 포함되어 있음
        return new RefreshTokenAuthenticationFilter(authenticationManager, jwtTokenUtil, objectMapper, tokenService);
    }
}<|MERGE_RESOLUTION|>--- conflicted
+++ resolved
@@ -59,16 +59,10 @@
                                         "/api/call-reviews/**",
                                         "/api/notifications/**",
                                         "/api/chats/**",
-<<<<<<< HEAD
-                                        "/ws-stomp/**",  // STOMP endpoint 허용
-                                        "/topic/**",     // 구독 대상 허용 (필요시)
-                                        "/user/queue/**" // 1:1 개인 메시지
-=======
                                         "/api/test/**",    // 테스트용 API 허용 (인증 없음)
                                         "/ws-stomp/**", // STOMP endpoint 허용
                                         "/topic/**",    // 구독 대상 허용 (필요시)
-                                        "/queue/**"
->>>>>>> 4ab02347
+                                        "/user/queue/**" // 1:1 개인 메시지
                                 ).permitAll()
                                 .anyRequest().authenticated()
                 )
