--- conflicted
+++ resolved
@@ -10,16 +10,13 @@
     // 사용자
     USER_NOT_FOUND(HttpStatus.NOT_FOUND, "존재하지 않는 사용자입니다."),
 
-<<<<<<< HEAD
     // 매칭
     MATCHING_NOT_FOUND(HttpStatus.NOT_FOUND,"매칭 정보가 없습니다."),
     
-=======
     // 관심사
     TOO_MANY_INTERESTS(HttpStatus.NOT_FOUND, "5개를 초과 하여 선택할 수 없습니다."),
     NO_INTERESTS_SELECTED(HttpStatus.NOT_FOUND,"최소 한 개 이상 선택 해야 합니다."),
-
->>>>>>> 38c531dd
+  
     // 이미지
     IMAGE_NOT_FOUND(HttpStatus.NOT_FOUND, "이미지를 찾을 수 없습니다."),
     IMAGE_FILE_EMPTY(HttpStatus.BAD_REQUEST, "업로드할 파일이 없습니다."),
