--- conflicted
+++ resolved
@@ -10,7 +10,6 @@
     // 사용자
     USER_NOT_FOUND(HttpStatus.NOT_FOUND, "존재하지 않는 사용자입니다."),
 
-<<<<<<< HEAD
     // Refresh Token
     REFRESH_TOKEN_NOT_FOUND(HttpStatus.UNAUTHORIZED, "DB에 리프레시 토큰이 없거나 유효하지 않습니다."),
     REFRESH_TOKEN_EXPIRED(HttpStatus.UNAUTHORIZED, "리프레시 토큰이 만료되었습니다."),
@@ -26,14 +25,9 @@
     // 관심사
     TOO_MANY_INTERESTS(HttpStatus.NOT_FOUND, "5개를 초과 하여 선택할 수 없습니다."),
     NO_INTERESTS_SELECTED(HttpStatus.NOT_FOUND,"최소 한 개 이상 선택 해야 합니다."),
-=======
+
     // 매칭
     MATCHING_NOT_FOUND(HttpStatus.NOT_FOUND,"매칭 정보가 없습니다."),
->>>>>>> 9f35367c
-    
-    // 관심사
-    TOO_MANY_INTERESTS(HttpStatus.NOT_FOUND, "5개를 초과 하여 선택할 수 없습니다."),
-    NO_INTERESTS_SELECTED(HttpStatus.NOT_FOUND,"최소 한 개 이상 선택 해야 합니다."),
   
     // 이미지
     IMAGE_NOT_FOUND(HttpStatus.NOT_FOUND, "이미지를 찾을 수 없습니다."),
