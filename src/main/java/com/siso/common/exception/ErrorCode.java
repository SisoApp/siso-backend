package com.siso.common.exception;

import lombok.Getter;
import lombok.RequiredArgsConstructor;
import org.springframework.http.HttpStatus;

@Getter
@RequiredArgsConstructor
public enum ErrorCode {
    // 사용자
    USER_NOT_FOUND(HttpStatus.NOT_FOUND, "존재하지 않는 사용자입니다."),
<<<<<<< HEAD

    // 매칭
    MATCHING_NOT_FOUND(HttpStatus.NOT_FOUND,"매칭 정보가 없습니다.");
=======
    
    // 이미지
    IMAGE_NOT_FOUND(HttpStatus.NOT_FOUND, "이미지를 찾을 수 없습니다."),
    IMAGE_FILE_EMPTY(HttpStatus.BAD_REQUEST, "업로드할 파일이 없습니다."),
    IMAGE_INVALID_FILENAME(HttpStatus.BAD_REQUEST, "파일명이 올바르지 않습니다."),
    IMAGE_UNSUPPORTED_FORMAT(HttpStatus.BAD_REQUEST, "지원하지 않는 파일 형식입니다."),
    IMAGE_FILE_TOO_LARGE(HttpStatus.BAD_REQUEST, "파일 크기가 너무 큽니다."),
    IMAGE_MAX_COUNT_EXCEEDED(HttpStatus.BAD_REQUEST, "사용자당 최대 이미지 개수를 초과했습니다."),
    IMAGE_UPLOAD_FAILED(HttpStatus.INTERNAL_SERVER_ERROR, "이미지 업로드에 실패했습니다."),
    IMAGE_FILE_NOT_FOUND(HttpStatus.NOT_FOUND, "이미지 파일을 찾을 수 없습니다."),
    IMAGE_INVALID_PATH(HttpStatus.BAD_REQUEST, "잘못된 파일 경로입니다."),
    
    // 음성 샘플
    VOICE_SAMPLE_NOT_FOUND(HttpStatus.NOT_FOUND, "음성 샘플을 찾을 수 없습니다."),
    VOICE_SAMPLE_FILE_EMPTY(HttpStatus.BAD_REQUEST, "업로드할 음성 파일이 없습니다."),
    VOICE_SAMPLE_INVALID_FILENAME(HttpStatus.BAD_REQUEST, "음성 파일명이 올바르지 않습니다."),
    VOICE_SAMPLE_UNSUPPORTED_FORMAT(HttpStatus.BAD_REQUEST, "지원하지 않는 음성 파일 형식입니다."),
    VOICE_SAMPLE_FILE_TOO_LARGE(HttpStatus.BAD_REQUEST, "음성 파일 크기가 너무 큽니다."),
    VOICE_SAMPLE_UPLOAD_FAILED(HttpStatus.INTERNAL_SERVER_ERROR, "음성 파일 업로드에 실패했습니다."),
    VOICE_SAMPLE_FILE_NOT_FOUND(HttpStatus.NOT_FOUND, "음성 파일을 찾을 수 없습니다."),
    VOICE_SAMPLE_INVALID_PATH(HttpStatus.BAD_REQUEST, "잘못된 음성 파일 경로입니다.");
>>>>>>> 9a079f7b

    private final HttpStatus httpStatus;
    private final String message;
}<|MERGE_RESOLUTION|>--- conflicted
+++ resolved
@@ -9,11 +9,9 @@
 public enum ErrorCode {
     // 사용자
     USER_NOT_FOUND(HttpStatus.NOT_FOUND, "존재하지 않는 사용자입니다."),
-<<<<<<< HEAD
 
     // 매칭
-    MATCHING_NOT_FOUND(HttpStatus.NOT_FOUND,"매칭 정보가 없습니다.");
-=======
+    MATCHING_NOT_FOUND(HttpStatus.NOT_FOUND,"매칭 정보가 없습니다."),
     
     // 이미지
     IMAGE_NOT_FOUND(HttpStatus.NOT_FOUND, "이미지를 찾을 수 없습니다."),
@@ -35,7 +33,6 @@
     VOICE_SAMPLE_UPLOAD_FAILED(HttpStatus.INTERNAL_SERVER_ERROR, "음성 파일 업로드에 실패했습니다."),
     VOICE_SAMPLE_FILE_NOT_FOUND(HttpStatus.NOT_FOUND, "음성 파일을 찾을 수 없습니다."),
     VOICE_SAMPLE_INVALID_PATH(HttpStatus.BAD_REQUEST, "잘못된 음성 파일 경로입니다.");
->>>>>>> 9a079f7b
 
     private final HttpStatus httpStatus;
     private final String message;
