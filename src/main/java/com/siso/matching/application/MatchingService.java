package com.siso.matching.application;

import com.siso.common.exception.ErrorCode;
import com.siso.common.exception.ExpectedException;
import com.siso.matching.doamain.model.Matching;
import com.siso.matching.doamain.model.Status;
import com.siso.matching.doamain.repository.MatchingRepository;
import com.siso.matching.dto.request.MatchingInfoDto;
import com.siso.matching.dto.response.MatchingResponseDto;
import com.siso.matching.dto.response.MatchingCandidateResponseDto;
import com.siso.user.domain.model.User;
import com.siso.user.domain.model.UserProfile;
import com.siso.user.domain.model.UserInterest;
import com.siso.user.domain.repository.UserProfileRepository;
import com.siso.user.domain.repository.UserRepository;
import com.siso.user.domain.repository.UserInterestRepository;
import com.siso.user.dto.response.UserInterestResponseDto;
import com.siso.image.domain.repository.ImageRepository;
import com.siso.image.dto.ImageResponseDto;
import lombok.RequiredArgsConstructor;
import org.springframework.stereotype.Service;
import org.springframework.transaction.annotation.Transactional;

import java.util.List;
import java.util.stream.Collectors;

@Service
@RequiredArgsConstructor
public class MatchingService {
    private final MatchingRepository matchingRepository;
    private final UserRepository userRepository;
    private final UserProfileRepository userProfileRepository;
    private final UserInterestRepository userInterestRepository;
    private final ImageRepository imageRepository;

    public User findById(Long userId) {
        return userRepository.findById(userId)
                .orElseThrow(() -> new ExpectedException(ErrorCode.USER_NOT_FOUND));
    }

    @Transactional
    public void createOrUpdateMatching(MatchingInfoDto matchingInfoDto) {
        Long senderId = matchingInfoDto.getSender().getId();
        Long receiverId = matchingInfoDto.getReceiver().getId();

        User sender = findById(senderId);
        User receiver = findById(receiverId);

        boolean isSenderOnline = userRepository.existsOnlineUserById(senderId);
        boolean isReceiverOnline = userRepository.existsOnlineUserById(receiverId);

        Status status = (isSenderOnline && isReceiverOnline)
                ? Status.MATCHED
                : Status.WAITING_CALL;

        Matching matching = matchingRepository.findBySenderAndReceiver(sender, receiver)
                .orElse(Matching.builder()
                        .sender(sender)
                        .receiver(receiver)
                        .status(Status.CALL_COMPLETED) // 초기 상태는 CALL_COMPLETED로 설정
                        .build());

        matching.updateStatus(status);
        matchingRepository.save(matching);
    }

    @Transactional(readOnly = true)
    public List<MatchingResponseDto> getReceivedMatchings(User receiver) {
        return matchingRepository.findAllByReceiverAndStatus(receiver, Status.MATCHED)
                .stream()
                .map(m -> MatchingResponseDto.builder()
                        .senderId(m.getSender().getId())
                        .receiverId(m.getReceiver().getId())
                        .status(m.getStatus().name())
                        .createdAt(m.getCreatedAt())
                        .build())
                .collect(Collectors.toList());
    }

<<<<<<< HEAD
    public void deleteMatching(User sender, Long receiverId) {
        User receiver = findById(receiverId);
        Matching matching = matchingRepository.findBySenderAndReceiver(sender, receiver)
                .orElseThrow(() -> new ExpectedException(ErrorCode.MATCHING_NOT_FOUND));

        matchingRepository.delete(matching);
=======
    @Transactional(readOnly = true)
    public List<MatchingCandidateResponseDto> getFilteredMatches(Long userId, int limit) {
        // 사용자와 사용자 프로필 조회
        User user = findById(userId);
        UserProfile userProfile = userProfileRepository.findByUserId(userId)
                .orElseThrow(() -> new ExpectedException(ErrorCode.USER_NOT_FOUND));

        // 매칭 필터링된 프로필 목록 조회
        List<UserProfile> matchedProfiles = userProfileRepository.findMatchingProfilesWithInterests(
                userId,
                userId, // 자기 자신 제외
                userProfile.getPreferenceSex() != null ? userProfile.getPreferenceSex().name() : null,
                userProfile.getReligion() != null ? userProfile.getReligion().name() : null,
                userProfile.isSmoke(),
                userProfile.getLocation() != null ? userProfile.getLocation().name() : null,
                userProfile.getDrinkingCapacity() != null ? userProfile.getDrinkingCapacity().name() : null,
                userProfile.getAge(),
                limit
        );

        return matchedProfiles.stream()
                .map(profile -> {
                    // 각 프로필의 관심사 조회
                    List<UserInterest> interests = userInterestRepository.findByUserId(profile.getUser().getId());
                    List<UserInterestResponseDto> interestDtos = interests.stream()
                            .map(interest -> new UserInterestResponseDto(interest.getInterest()))
                            .collect(Collectors.toList());

                    // 각 프로필의 이미지 조회
                    List<ImageResponseDto> profileImages = imageRepository.findByUserIdOrderByCreatedAtAsc(profile.getUser().getId())
                            .stream()
                            .map(ImageResponseDto::fromEntity) // fromEntity 메서드 사용
                            .collect(Collectors.toList());

                    // 공통 관심사 개수 계산
                    List<UserInterest> myInterests = userInterestRepository.findByUserId(userId);
                    int commonInterestsCount = (int) interests.stream()
                            .filter(otherInterest -> myInterests.stream()
                                    .anyMatch(myInterest -> myInterest.getInterest().equals(otherInterest.getInterest())))
                            .count();

                    return MatchingCandidateResponseDto.builder()
                            .userId(profile.getUser().getId())
                            .profileId(profile.getId())
                            .nickname(profile.getNickname())
                            .introduce(profile.getIntroduce())
                            .age(profile.getAge())
                            .sex(profile.getSex())
                            .location(profile.getLocation())
                            .religion(profile.getReligion())
                            .smoke(profile.isSmoke())
                            .drinkingCapacity(profile.getDrinkingCapacity())
                            .preferenceContact(profile.getPreferenceContact())
                            .interests(interestDtos)
                            .profileImages(profileImages)
                            .commonInterestsCount(commonInterestsCount)
                            .build();
                })
                .collect(Collectors.toList());
>>>>>>> ec8e2e4b
    }
}

<|MERGE_RESOLUTION|>--- conflicted
+++ resolved
@@ -77,14 +77,15 @@
                 .collect(Collectors.toList());
     }
 
-<<<<<<< HEAD
+
     public void deleteMatching(User sender, Long receiverId) {
         User receiver = findById(receiverId);
         Matching matching = matchingRepository.findBySenderAndReceiver(sender, receiver)
                 .orElseThrow(() -> new ExpectedException(ErrorCode.MATCHING_NOT_FOUND));
 
         matchingRepository.delete(matching);
-=======
+    }
+
     @Transactional(readOnly = true)
     public List<MatchingCandidateResponseDto> getFilteredMatches(Long userId, int limit) {
         // 사용자와 사용자 프로필 조회
@@ -144,7 +145,6 @@
                             .build();
                 })
                 .collect(Collectors.toList());
->>>>>>> ec8e2e4b
     }
 }
 
