package com.siso.matching.presentation;

import com.siso.common.response.SisoResponse;
import com.siso.common.web.CurrentUser;
import com.siso.matching.application.MatchingService;
import com.siso.matching.dto.response.MatchingResponseDto;
import com.siso.user.domain.model.User;
import com.siso.matching.dto.response.MatchingCandidateResponseDto;
import lombok.RequiredArgsConstructor;
import org.springframework.web.bind.annotation.*;

import java.util.List;

@RestController
@RequestMapping("/api/matching")
@RequiredArgsConstructor
public class MatchingController {
    private final MatchingService matchingService;

    // 받은 매칭 목록 조회
    @GetMapping("/received")
    public SisoResponse<List<MatchingResponseDto>> getReceivedMatchings(@CurrentUser User user) {
        List<MatchingResponseDto> receivedMatchings = matchingService.getReceivedMatchings(user);
        return SisoResponse.success(receivedMatchings);
    }

    // 매칭 취소
    @DeleteMapping("/{receiverId}")
    public SisoResponse<Void> deleteMatching(@CurrentUser User sender,
                                             @PathVariable Long receiverId) {
        matchingService.deleteMatching(sender, receiverId);
        return SisoResponse.success(null);
    }

    // 매칭 필터링된 사용자 목록 조회
    @GetMapping("/filter")
<<<<<<< HEAD
    public SisoResponse<List<MatchingCandidateResponseDto>> getFilteredMatches(
            @CurrentUser User user,
            @RequestParam(name = "limit", defaultValue = "20") int limit) {
        List<MatchingCandidateResponseDto> filteredMatches = matchingService.getFilteredMatches(user.getId(), limit);
=======
    public SisoResponse<List<MatchingCandidateResponseDto>> getFilteredMatches(@CurrentUser User user,
                                                                               @RequestParam(name = "limit", defaultValue = "20") int limit) {
        List<MatchingCandidateResponseDto> filteredMatches = matchingService.getFilteredMatches(user, limit);
>>>>>>> 7378bfb4
        return SisoResponse.success(filteredMatches);
    }
}<|MERGE_RESOLUTION|>--- conflicted
+++ resolved
@@ -34,16 +34,9 @@
 
     // 매칭 필터링된 사용자 목록 조회
     @GetMapping("/filter")
-<<<<<<< HEAD
-    public SisoResponse<List<MatchingCandidateResponseDto>> getFilteredMatches(
-            @CurrentUser User user,
-            @RequestParam(name = "limit", defaultValue = "20") int limit) {
-        List<MatchingCandidateResponseDto> filteredMatches = matchingService.getFilteredMatches(user.getId(), limit);
-=======
     public SisoResponse<List<MatchingCandidateResponseDto>> getFilteredMatches(@CurrentUser User user,
                                                                                @RequestParam(name = "limit", defaultValue = "20") int limit) {
         List<MatchingCandidateResponseDto> filteredMatches = matchingService.getFilteredMatches(user, limit);
->>>>>>> 7378bfb4
         return SisoResponse.success(filteredMatches);
     }
 }