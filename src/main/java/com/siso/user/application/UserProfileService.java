package com.siso.user.application;

import com.siso.common.exception.ErrorCode;
import com.siso.common.exception.ExpectedException;
import com.siso.image.application.service.ImageService;
import com.siso.image.dto.ImageResponseDto;
import com.siso.user.domain.model.User;
import com.siso.user.domain.model.UserProfile;
import com.siso.user.domain.repository.UserProfileRepository;
import com.siso.user.domain.repository.UserRepository;
import com.siso.user.dto.request.UserProfileRequestDto;
import com.siso.user.dto.response.UserProfileResponseDto;
import jakarta.persistence.EntityNotFoundException;
import lombok.RequiredArgsConstructor;
import org.springframework.stereotype.Service;
import org.springframework.transaction.annotation.Transactional;

import java.util.List;

@Service
@RequiredArgsConstructor
@Transactional
public class UserProfileService {
    private final UserProfileRepository userProfileRepository;
    private final ImageService imageService;
    private final UserRepository userRepository;

    // 사용자 조회
    public User getUserById(Long userId) {
        return userRepository.findById(userId)
                .orElseThrow(() -> new ExpectedException(ErrorCode.USER_NOT_FOUND));
    }

    // 단일 조회
    public UserProfileResponseDto findById(Long id) {
        UserProfile userProfile = userProfileRepository.findById(id)
                .orElseThrow(() -> new ExpectedException(ErrorCode.PROFILE_NOT_FOUND));
        List<ImageResponseDto> images = imageService.getImagesByUserId(userProfile.getUser().getId());
        return toDto(userProfile, images);
    }

    // 전체 조회
    public List<UserProfileResponseDto> findAll() {
        return userProfileRepository.findAll().stream()
                .map(profile -> {
                    List<ImageResponseDto> images = imageService.getImagesByUserId(profile.getUser().getId());
                    return toDto(profile, images);
                })
                .toList();
    }

    // 사용자 기준 프로필 조회
    public UserProfileResponseDto getUserProfileByUserId(Long userId) {
        UserProfile profile = userProfileRepository.findByUserId(userId).orElseThrow(() -> new ExpectedException(ErrorCode.USER_PROFILE_NOT_FOUND));

        List<ImageResponseDto> images = imageService.getImagesByUserId(userId);
        return toDto(profile, images);
    }

    // 생성
    public UserProfileResponseDto create(User user, UserProfileRequestDto dto) {
        UserProfile profile = UserProfile.builder()
                .user(user)
                .drinkingCapacity(dto.getDrinkingCapacity())
                .religion(dto.getReligion())
                .smoke(dto.isSmoke())
                .age(dto.getAge())
                .nickname(dto.getNickname())
                .introduce(dto.getIntroduce())
                .preferenceContact(dto.getPreferenceContact())
                .location(dto.getLocation())
                .sex(dto.getSex())
                .build();

        UserProfile savedProfile = userProfileRepository.save(profile);
        List<ImageResponseDto> images = imageService.getImagesByUserId(user.getId());
        return toDto(savedProfile, images);
    }

    // 수정(전체 교체)
    public UserProfileResponseDto update(User currentUser, UserProfileRequestDto dto) {
        UserProfile profile = userProfileRepository.findByUserId(currentUser.getId())
                .orElse(UserProfile.builder().user(currentUser).build());

        profile.updateProfile(dto.getDrinkingCapacity(), dto.getReligion(), dto.isSmoke(), dto.getNickname(), dto.getIntroduce(), dto.getPreferenceContact(), dto.getLocation());

        UserProfile savedProfile = userProfileRepository.save(profile);
        List<ImageResponseDto> images = imageService.getImagesByUserId(currentUser.getId());
        return toDto(savedProfile, images);
    }

    // 삭제
    public void delete(Long id) {
        if (!userProfileRepository.existsById(id)) {
            throw new ExpectedException(ErrorCode.PROFILE_NOT_FOUND);
        }
        userProfileRepository.deleteById(id);
    }

    // Entity -> DTO
    private UserProfileResponseDto toDto(UserProfile profile, List<ImageResponseDto> images) {
        return UserProfileResponseDto.builder()
                .nickname(profile.getNickname())
                .age(profile.getAge())
                .introduce(profile.getIntroduce())
                .smoke(profile.isSmoke())
                .religion(profile.getReligion())
                .location(profile.getLocation())
                .sex(profile.getSex())
                .preferenceContact(profile.getPreferenceContact())
<<<<<<< HEAD
=======
                .preferenceSex(profile.getPreferenceSex())
>>>>>>> ec8e2e4b
                .drinkingCapacity(profile.getDrinkingCapacity())
                .profileImages(images)
                .build();
    }
}<|MERGE_RESOLUTION|>--- conflicted
+++ resolved
@@ -108,10 +108,7 @@
                 .location(profile.getLocation())
                 .sex(profile.getSex())
                 .preferenceContact(profile.getPreferenceContact())
-<<<<<<< HEAD
-=======
                 .preferenceSex(profile.getPreferenceSex())
->>>>>>> ec8e2e4b
                 .drinkingCapacity(profile.getDrinkingCapacity())
                 .profileImages(images)
                 .build();
