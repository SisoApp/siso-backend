--- conflicted
+++ resolved
@@ -1,19 +1,11 @@
 package com.siso.user.domain.repository;
 
-<<<<<<< HEAD
-import com.siso.user.domain.model.User;
-import org.springframework.data.jpa.repository.Query;
-import org.springframework.data.repository.Repository;
-=======
 import org.springframework.data.jpa.repository.Query;
 import org.springframework.data.repository.Repository;
 import com.siso.user.domain.model.User;
->>>>>>> 38c531dd
 import org.springframework.data.repository.query.Param;
 
 import java.util.Optional;
-
-<<<<<<< HEAD
 
 public interface UserRepository extends Repository<User, Long> {
     @Query("SELECT COUNT(u) > 0 FROM User u " + "WHERE u.id = :id " + "AND u.isBlock = false " + "AND u.isDeleted = false " + "AND u.isOnline = true")
@@ -22,15 +14,9 @@
     @Query("SELECT u FROM User u WHERE u.id = :id AND u.isBlock = false AND u.isDeleted = false")
     Optional<User> findById(@Param("id") Long id);
 
-=======
-public interface UserRepository extends Repository<User, Long> {
-    @Query("SELECT u FROM User u WHERE u.id = :id AND u.isBlock = false AND u.isDeleted = false")
-    Optional<User> findById(@Param("id") Long id);
-
 //     //임시로 만듬 이름과 메소드는 유지해야함
 //     boolean existsById(Long userId);
 
 //     //임시로 만듬 이름과 메소드는 유지해야함
 //     Optional<User> findById(Long userId);  
->>>>>>> 38c531dd
 }