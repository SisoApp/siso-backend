package com.siso.user.domain.repository;

<<<<<<< HEAD
import com.siso.user.domain.model.Provider;
import com.siso.user.domain.model.User;
import org.springframework.data.jpa.repository.Query;
import org.springframework.data.repository.Repository;
=======
import org.springframework.data.jpa.repository.Query;
import org.springframework.data.repository.Repository;
import com.siso.user.domain.model.User;
>>>>>>> 9f35367c
import org.springframework.data.repository.query.Param;

import java.util.Optional;

public interface UserRepository extends Repository<User, Long> {
<<<<<<< HEAD
    @Query("SELECT u FROM User u WHERE u.id = :id AND u.isBlock = false AND u.isDeleted = false")
    Optional<User> findById(@Param("id") Long id);

    User save(User user);

    @Query("SELECT u FROM User u WHERE u.phoneNumber = :phoneNumber AND u.isDeleted = false AND u.isBlock = false")
    Optional<User> findActiveUserByPhoneNumber(@Param("phoneNumber") String phoneNumber);

    @Query("SELECT u FROM User u WHERE u.phoneNumber = :phoneNumber AND u.provider = :provider AND u.isDeleted = false AND u.isBlock = false")
    Optional<User> findActiveUserByPhoneNumberAndProvider(@Param("phoneNumber") String phoneNumber, @Param("provider") Provider provider);

    Optional<User> findByPhoneNumber(String phoneNumber);

    Optional<User> findByRefreshToken(String refreshToken);
=======
    @Query("SELECT COUNT(u) > 0 FROM User u " + "WHERE u.id = :id " + "AND u.isBlock = false " + "AND u.isDeleted = false " + "AND u.isOnline = true")
    boolean existsOnlineUserById(@Param("id") Long id);

    @Query("SELECT u FROM User u WHERE u.id = :id AND u.isBlock = false AND u.isDeleted = false")
    Optional<User> findById(@Param("id") Long id);

     boolean existsById(Long userId);
>>>>>>> 9f35367c
}<|MERGE_RESOLUTION|>--- conflicted
+++ resolved
@@ -1,23 +1,21 @@
 package com.siso.user.domain.repository;
 
-<<<<<<< HEAD
 import com.siso.user.domain.model.Provider;
 import com.siso.user.domain.model.User;
 import org.springframework.data.jpa.repository.Query;
 import org.springframework.data.repository.Repository;
-=======
-import org.springframework.data.jpa.repository.Query;
-import org.springframework.data.repository.Repository;
-import com.siso.user.domain.model.User;
->>>>>>> 9f35367c
 import org.springframework.data.repository.query.Param;
 
 import java.util.Optional;
 
 public interface UserRepository extends Repository<User, Long> {
-<<<<<<< HEAD
     @Query("SELECT u FROM User u WHERE u.id = :id AND u.isBlock = false AND u.isDeleted = false")
     Optional<User> findById(@Param("id") Long id);
+
+    @Query("SELECT COUNT(u) > 0 FROM User u " + "WHERE u.id = :id " + "AND u.isBlock = false " + "AND u.isDeleted = false " + "AND u.isOnline = true")
+    boolean existsOnlineUserById(@Param("id") Long id);
+
+    boolean existsById(Long userId);
 
     User save(User user);
 
@@ -30,13 +28,4 @@
     Optional<User> findByPhoneNumber(String phoneNumber);
 
     Optional<User> findByRefreshToken(String refreshToken);
-=======
-    @Query("SELECT COUNT(u) > 0 FROM User u " + "WHERE u.id = :id " + "AND u.isBlock = false " + "AND u.isDeleted = false " + "AND u.isOnline = true")
-    boolean existsOnlineUserById(@Param("id") Long id);
-
-    @Query("SELECT u FROM User u WHERE u.id = :id AND u.isBlock = false AND u.isDeleted = false")
-    Optional<User> findById(@Param("id") Long id);
-
-     boolean existsById(Long userId);
->>>>>>> 9f35367c
 }