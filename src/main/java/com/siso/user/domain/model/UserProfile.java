package com.siso.user.domain.model;

import com.siso.image.domain.model.Image;
import com.siso.user.dto.request.UserProfileRequestDto;
import jakarta.persistence.*;
import lombok.*;

@Getter
@NoArgsConstructor(access = AccessLevel.PROTECTED)
@AllArgsConstructor
@Entity
@Table(name = "profiles")
public class UserProfile {
    @Id
    @GeneratedValue(strategy = GenerationType.IDENTITY)
    private Long id;

    @OneToOne
    @JoinColumn(name = "user_id", nullable = false)
    private User user;

    @Enumerated(EnumType.STRING)
    @Column(name = "drinking_capacity")
    private DrinkingCapacity drinkingCapacity;

    @Enumerated(EnumType.STRING)
    @Column(name = "religion")
    private Religion religion;

    @Column(name = "is_smoke")
    private boolean smoke;

    @Column(name = "age", nullable = false)
    private int age;

    @Column(name = "nickname", length = 50, nullable = false)
    private String nickname;

    @Column(name = "introduce", length = 255)
    private String introduce;

    @Enumerated(EnumType.STRING)
    @Column(name = "contact")
    private PreferenceContact preferenceContact;

    @Enumerated(EnumType.STRING)
    @Column(name = "location")
    private Location location;

    @Enumerated(EnumType.STRING)
    @Column(name = "sex")
    private Sex sex;
  
    @Enumerated(EnumType.STRING)
    @Column(name = "preference_sex")
    private PreferenceSex preferenceSex;

    @Enumerated(EnumType.STRING)
    @Column(name = "mbti")
    private Mbti mbti;

    @OneToOne
    @JoinColumn(name = "profile_image_id")
    private Image profileImage;

    @Builder
    public UserProfile(User user, DrinkingCapacity drinkingCapacity, Religion religion, boolean smoke, String nickname, int age, String introduce, PreferenceContact preferenceContact, Location location, Sex sex, Image profileImage, Mbti mbti, PreferenceSex preferenceSex) {
        this.user = user;
        // 양방향 연관 관계 설정
        user.linkProfile(this);
        this.drinkingCapacity = drinkingCapacity;
        this.religion = religion;
        this.smoke = smoke;
        this.age = age;
        this.nickname = nickname;
        this.introduce = introduce;
        this.preferenceContact = preferenceContact;
        this.location = location;
        this.sex = sex;
        this.profileImage = profileImage;
        this.mbti = mbti;
        this.preferenceSex = preferenceSex;
    }

<<<<<<< HEAD
=======
    public void updateProfile(DrinkingCapacity drinkingCapacity, Religion religion, boolean smoke, String nickname, String introduce, PreferenceContact preferenceContact, Location location, Mbti mbti, PreferenceSex preferenceSex) {
        this.drinkingCapacity = drinkingCapacity;
        this.religion = religion;
        this.smoke = smoke;
        this.nickname = nickname;
        this.introduce = introduce;
        this.preferenceContact = preferenceContact;
        this.location = location;
        this.mbti = mbti;
        this.preferenceSex = preferenceSex;
    }

>>>>>>> 8340cdc1
    public void updateProfile(UserProfileRequestDto dto) {
        this.drinkingCapacity = dto.getDrinkingCapacity();
        this.religion = dto.getReligion();
        this.smoke = dto.isSmoke();
        this.nickname = dto.getNickname();
        this.introduce = dto.getIntroduce();
        this.preferenceContact = dto.getPreferenceContact();
        this.location = dto.getLocation();
        this.mbti = dto.getMbti();
<<<<<<< HEAD
=======
        this.preferenceSex = dto.getPreferenceSex();
>>>>>>> 8340cdc1
    }

    public void setProfileImage(Image profileImage) {
        this.profileImage = profileImage;
    }
}<|MERGE_RESOLUTION|>--- conflicted
+++ resolved
@@ -82,21 +82,6 @@
         this.preferenceSex = preferenceSex;
     }
 
-<<<<<<< HEAD
-=======
-    public void updateProfile(DrinkingCapacity drinkingCapacity, Religion religion, boolean smoke, String nickname, String introduce, PreferenceContact preferenceContact, Location location, Mbti mbti, PreferenceSex preferenceSex) {
-        this.drinkingCapacity = drinkingCapacity;
-        this.religion = religion;
-        this.smoke = smoke;
-        this.nickname = nickname;
-        this.introduce = introduce;
-        this.preferenceContact = preferenceContact;
-        this.location = location;
-        this.mbti = mbti;
-        this.preferenceSex = preferenceSex;
-    }
-
->>>>>>> 8340cdc1
     public void updateProfile(UserProfileRequestDto dto) {
         this.drinkingCapacity = dto.getDrinkingCapacity();
         this.religion = dto.getReligion();
@@ -106,10 +91,7 @@
         this.preferenceContact = dto.getPreferenceContact();
         this.location = dto.getLocation();
         this.mbti = dto.getMbti();
-<<<<<<< HEAD
-=======
         this.preferenceSex = dto.getPreferenceSex();
->>>>>>> 8340cdc1
     }
 
     public void setProfileImage(Image profileImage) {
