package com.siso.user.domain.model;

import com.siso.image.domain.model.Image;
import jakarta.persistence.*;
import lombok.*;

@Getter
@NoArgsConstructor(access = AccessLevel.PROTECTED)
@AllArgsConstructor
@Entity
@Table(name = "profiles")
public class UserProfile {
    @Id
    @GeneratedValue(strategy = GenerationType.IDENTITY)
    private Long id;

    @OneToOne
    @JoinColumn(name = "user_id", nullable = false)
    private User user;

    @Enumerated(EnumType.STRING)
    @Column(name = "drinking_capacity")
    private DrinkingCapacity drinkingCapacity;

    @Enumerated(EnumType.STRING)
    @Column(name = "interest")
    private Religion religion;

    @Column(name = "is_smoke")
    private boolean smoke;

    @Column(name = "age", nullable = false)
    private int age;

    @Column(name = "nickname", length = 50, nullable = false)
    private String nickname;

    @Column(name = "introduce", length = 255)
    private String introduce;

    @Enumerated(EnumType.STRING)
    @Column(name = "contact")
    private PreferenceContact preferenceContact;

    @Enumerated(EnumType.STRING)
    @Column(name = "location")
    private Location location;

    @Enumerated(EnumType.STRING)
    @Column(name = "sex")
    private Sex sex;
  
    @Enumerated(EnumType.STRING)
    private PreferenceSex preferenceSex;

<<<<<<< HEAD
=======
    @OneToOne
    @JoinColumn(name = "profile_image_id")
    private Image profileImage;

>>>>>>> cb6ba4b8
    // 양방향 연관 관계 설정
    public void linkUser(User user) {
        this.user = user;
        user.linkProfile(this);
    }

    @Builder
    public UserProfile(User user, DrinkingCapacity drinkingCapacity, Religion religion, boolean smoke, String nickname, int age, String introduce, PreferenceContact preferenceContact, Location location, Sex sex, Image profileImage) {
        this.user = user;
        user.linkProfile(this);
        this.drinkingCapacity = drinkingCapacity;
        this.religion = religion;
        this.smoke = smoke;
        this.age = age;
        this.nickname = nickname;
        this.introduce = introduce;
        this.preferenceContact = preferenceContact;
        this.location = location;
        this.sex = sex;
        this.profileImage = profileImage;
    }

    public void updateProfile(DrinkingCapacity drinkingCapacity, Religion religion, boolean smoke, String nickname, String introduce, PreferenceContact preferenceContact, Location location) {
        this.drinkingCapacity = drinkingCapacity;
        this.religion = religion;
        this.smoke = smoke;
        this.nickname = nickname;
        this.introduce = introduce;
        this.preferenceContact = preferenceContact;
        this.location = location;
    }

    public void setProfileImage(Image profileImage) {
        this.profileImage = profileImage;
    }
}<|MERGE_RESOLUTION|>--- conflicted
+++ resolved
@@ -53,13 +53,10 @@
     @Enumerated(EnumType.STRING)
     private PreferenceSex preferenceSex;
 
-<<<<<<< HEAD
-=======
     @OneToOne
     @JoinColumn(name = "profile_image_id")
     private Image profileImage;
 
->>>>>>> cb6ba4b8
     // 양방향 연관 관계 설정
     public void linkUser(User user) {
         this.user = user;
