package com.siso.user.dto.response;

import com.siso.image.dto.response.ImageResponseDto;
import com.siso.user.domain.model.*;
import lombok.*;

import java.util.List;

@Getter
@Builder
@NoArgsConstructor(access = AccessLevel.PROTECTED)
public class UserProfileResponseDto {
    private DrinkingCapacity drinkingCapacity;
    private Religion religion;
    private boolean smoke;
    private int age;
    private String nickname;
    private String introduce;
    private PreferenceContact preferenceContact;
    private Location location;
    private Sex sex;
    private PreferenceSex preferenceSex;
<<<<<<< HEAD
    private List<ImageResponseDto> profileImages;
=======
    private ImageResponseDto profileImage; // 선택된 프로필 이미지 (1개)
    private List<ImageResponseDto> profileImages; // 전체 이미지 목록
>>>>>>> cb6ba4b8

    public UserProfileResponseDto(DrinkingCapacity drinkingCapacity,
                                  Religion religion, boolean smoke, int age,
                                  String nickname, String introduce,
                                  PreferenceContact preferenceContact, Location location,
                                  Sex sex, PreferenceSex preferenceSex,
                                  ImageResponseDto profileImage,
                                  List<ImageResponseDto> profileImages) {
        this.drinkingCapacity = drinkingCapacity;
        this.religion = religion;
        this.smoke = smoke;
        this.age = age;
        this.nickname = nickname;
        this.introduce = introduce;
        this.preferenceContact = preferenceContact;
        this.location = location;
        this.sex = sex;
        this.preferenceSex = preferenceSex;
        this.profileImage = profileImage;
        this.profileImages = profileImages;
    }
}<|MERGE_RESOLUTION|>--- conflicted
+++ resolved
@@ -20,12 +20,8 @@
     private Location location;
     private Sex sex;
     private PreferenceSex preferenceSex;
-<<<<<<< HEAD
-    private List<ImageResponseDto> profileImages;
-=======
     private ImageResponseDto profileImage; // 선택된 프로필 이미지 (1개)
     private List<ImageResponseDto> profileImages; // 전체 이미지 목록
->>>>>>> cb6ba4b8
 
     public UserProfileResponseDto(DrinkingCapacity drinkingCapacity,
                                   Religion religion, boolean smoke, int age,
