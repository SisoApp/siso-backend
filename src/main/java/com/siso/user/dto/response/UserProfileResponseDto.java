package com.siso.user.dto.response;

import com.siso.image.dto.ImageResponseDto;
import com.siso.user.domain.model.*;
import lombok.AccessLevel;
import lombok.Builder;
import lombok.Getter;
import lombok.NoArgsConstructor;

import java.util.List;

@Getter
@Builder
@NoArgsConstructor(access = AccessLevel.PROTECTED)
public class UserProfileResponseDto {
    private DrinkingCapacity drinkingCapacity;
    private Religion religion;
    private boolean smoke;
    private int age;
    private String nickname;
    private String introduce;
    private PreferenceContact preferenceContact;
    private Location location;
    private Sex sex;
<<<<<<< HEAD
    private List<ImageResponseDto> profileImages;

    public UserProfileResponseDto( DrinkingCapacity drinkingCapacity, Religion religion, boolean smoke, int age, String nickname, String introduce, PreferenceContact preferenceContact, Location location, Sex sex, List<ImageResponseDto> profileImages) {
=======
    private PreferenceSex preferenceSex;
    private Long userId;
    private List<ImageResponseDto> profileImages;

    public UserProfileResponseDto(Long id, DrinkingCapacity drinkingCapacity,
                                  Religion religion, boolean smoke, int age,
                                  String nickname, String introduce,
                                  PreferenceContact preferenceContact, Location location,
                                  Sex sex, PreferenceSex preferenceSex,
                                  Long userId, List<ImageResponseDto> profileImages) {
        this.id = id;
>>>>>>> ec8e2e4b
        this.drinkingCapacity = drinkingCapacity;
        this.religion = religion;
        this.smoke = smoke;
        this.age = age;
        this.nickname = nickname;
        this.introduce = introduce;
        this.preferenceContact = preferenceContact;
        this.location = location;
        this.sex = sex;
<<<<<<< HEAD
=======
        this.preferenceSex = preferenceSex;
        this.userId = userId;
>>>>>>> ec8e2e4b
        this.profileImages = profileImages;
    }
}<|MERGE_RESOLUTION|>--- conflicted
+++ resolved
@@ -22,23 +22,15 @@
     private PreferenceContact preferenceContact;
     private Location location;
     private Sex sex;
-<<<<<<< HEAD
     private List<ImageResponseDto> profileImages;
+    private PreferenceSex preferenceSex;
 
-    public UserProfileResponseDto( DrinkingCapacity drinkingCapacity, Religion religion, boolean smoke, int age, String nickname, String introduce, PreferenceContact preferenceContact, Location location, Sex sex, List<ImageResponseDto> profileImages) {
-=======
-    private PreferenceSex preferenceSex;
-    private Long userId;
-    private List<ImageResponseDto> profileImages;
-
-    public UserProfileResponseDto(Long id, DrinkingCapacity drinkingCapacity,
+    public UserProfileResponseDto(DrinkingCapacity drinkingCapacity,
                                   Religion religion, boolean smoke, int age,
                                   String nickname, String introduce,
                                   PreferenceContact preferenceContact, Location location,
                                   Sex sex, PreferenceSex preferenceSex,
-                                  Long userId, List<ImageResponseDto> profileImages) {
-        this.id = id;
->>>>>>> ec8e2e4b
+                                  List<ImageResponseDto> profileImages) {
         this.drinkingCapacity = drinkingCapacity;
         this.religion = religion;
         this.smoke = smoke;
@@ -48,11 +40,7 @@
         this.preferenceContact = preferenceContact;
         this.location = location;
         this.sex = sex;
-<<<<<<< HEAD
-=======
         this.preferenceSex = preferenceSex;
-        this.userId = userId;
->>>>>>> ec8e2e4b
         this.profileImages = profileImages;
     }
 }